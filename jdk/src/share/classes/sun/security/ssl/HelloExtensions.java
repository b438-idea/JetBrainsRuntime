--- conflicted
+++ resolved
@@ -275,11 +275,6 @@
 }
 
 /*
-<<<<<<< HEAD
- * Support for the server_name extension is incomplete. Parsing is implemented
- * so that we get nicer debug output, but we neither send it nor do we do
- * act on it if we receive it.
-=======
  * [RFC4366] To facilitate secure connections to servers that host multiple
  * 'virtual' servers at a single underlying network address, clients MAY
  * include an extension of type "server_name" in the (extended) client hello.
@@ -302,7 +297,6 @@
  *     struct {
  *         ServerName server_name_list<1..2^16-1>
  *     } ServerNameList;
->>>>>>> 575886ed
  */
 final class ServerNameExtension extends HelloExtension {
 
@@ -390,16 +384,10 @@
         }
 
         ServerName(HandshakeInStream s) throws IOException {
-<<<<<<< HEAD
-            length = s.getInt16();      // ServerNameList length
-            type = s.getInt8();         // NameType
-            data = s.getBytes16();      // HostName (length read in getBytes16)
-=======
             type = s.getInt8();         // NameType
             data = s.getBytes16();      // HostName (length read in getBytes16)
             length = data.length + 3;   // NameType: 1 byte
                                         // HostName length: 2 bytes
->>>>>>> 575886ed
             if (type == NAME_HOST_NAME) {
                 hostname = new String(data, "UTF8");
             } else {
@@ -774,8 +762,6 @@
                     Debug.toString(renegotiated_connection));
     }
 
-<<<<<<< HEAD
-=======
 }
 
 /*
@@ -878,5 +864,4 @@
 
         return "Extension " + type + ", signature_algorithms: " + buffer;
     }
->>>>>>> 575886ed
 }